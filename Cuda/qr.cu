--- conflicted
+++ resolved
@@ -1698,21 +1698,6 @@
     }
 }
 
-<<<<<<< HEAD
-=======
-float* h_generate_random_matrix(int height, int width) {
-    /*
-    * Returns pointer to random float matrix of dimensions HeightxWidth
-    */
-    unsigned seed = width + height;
-    srand(seed);
-    float* matrix = (float*)malloc(height * width * sizeof(float));
-    for (int row = 0; row < height; row++) {
-        for (int col = 0; col < width; col++) {
-            matrix[row * width + col] = rand(); // randomize this number
-        }
-    }
->>>>>>> f5dbacd2
 
 
 
