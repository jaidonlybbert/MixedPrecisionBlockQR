/*
Permission is hereby granted, free of charge, to any person obtaining a copy
of this software and associated documentation files (the "Software"), to deal
in the Software without restriction, including without limitation the rights
to use, copy, modify, merge, publish, distribute, sublicense, and/or sell
copies of the Software, and to permit persons to whom the Software is
furnished to do so, subject to the following conditions:

The above copyright notice and this permission notice shall be included in all
copies or substantial portions of the Software.

THE SOFTWARE IS PROVIDED "AS IS", WITHOUT WARRANTY OF ANY KIND, EXPRESS OR
IMPLIED, INCLUDING BUT NOT LIMITED TO THE WARRANTIES OF MERCHANTABILITY,
FITNESS FOR A PARTICULAR PURPOSE AND NONINFRINGEMENT. IN NO EVENT SHALL THE
AUTHORS OR COPYRIGHT HOLDERS BE LIABLE FOR ANY CLAIM, DAMAGES OR OTHER
LIABILITY, WHETHER IN AN ACTION OF CONTRACT, TORT OR OTHERWISE, ARISING FROM,
OUT OF OR IN CONNECTION WITH THE SOFTWARE OR THE USE OR OTHER DEALINGS IN THE
SOFTWARE.
*/

/*
* CUDA implementation of the Block QR decomposition algorithm
*
* Conventions:
*   Functions prefixed by "h_" sequentially execute on the CPU (host)
*   Functions prefixed by "dev_" execute in parallel on the GPU (device)
*/

// CUDA includes
#include "cuda_runtime.h"
#include "cuda_fp16.h"
#include "device_launch_parameters.h"
#include <cuda_runtime_api.h>
#include <nvtx3/nvToolsExt.h>
#include <mma.h>

#include <cstdlib>
#include <stdio.h>
#include <iostream>
#include <fstream>
#include <string>
#include <assert.h>
#include <cstdlib>
#include <vector>
#include <chrono>
<<<<<<< HEAD
=======
#include <dirent.h>
>>>>>>> b303a728
#include <iomanip>
#include <sstream>
#include <algorithm>

// Custom header
#include "mmult.cuh"

typedef void QR_FUNC(int, int, int, float*);

<<<<<<< HEAD
=======
#define TOP_LEFT 1
#define BOTTOM_RIGHT 0

typedef void QR_FUNC(int, int, int, float*);
typedef void MMULT_FUNC(int, int, int);
>>>>>>> b303a728

void h_write_results_to_log(int height, int width, float time_ms, float flops_per_second, float backward_error, std::string file_name = "logFile") {
    //write arguments to log file
    std::vector<double> params = { height * 1.0, width * 1.0, time_ms, flops_per_second, backward_error };
    std::string path = "log/" + file_name + ".txt";
    std::ifstream file(path);
    std::string line = "";

    if (!file.good()) {
        line += "rows,cols,runtime,flops,error\n";
    }

    for (int i = 0; i < params.size(); i++)
    {
        line += std::to_string(params[i]);
        if (i != params.size() - 1) {
            line += ',';
        }
    }
    line += "\n";


    std::ofstream logFile;
    logFile.open(path, std::ios::app);
    logFile << line;
    logFile.close();
}

<<<<<<< HEAD
=======
void h_identity_mtx(float* I, int m, int n) {
    for (int row = 0; row < m; row++) {
        for (int col = 0; col < n; col++) {
            if (row == col) {
                I[row * n + col] = 1;
            }
            else {
                I[row * n + col] = 0;
            }
        }
    }
}

void h_mmult(float* A, float* B, float* C, int m, int n, int k) {
    /*
    * A - mxk
    * B - kxn
    * C - mxn
    *
    * C = AB
    */

    for (int row = 0; row < m; row++) {
        for (int col = 0; col < n; col++) {
            float inner_product = 0;
            for (int inner_idx = 0; inner_idx < k; inner_idx++) {
                inner_product += A[row * k + inner_idx] * B[(inner_idx)*n + col];
            }
            C[row * n + col] = inner_product;
        }
    }
}

void h_mmult_transpose_A(float* A, float* B, float* C, int m) {
    for (int row = 0; row < m; row++) {
        for (int col = 0; col < m; col++) {
            float inner_product = 0;
            for (int inner_idx = 0; inner_idx < m; inner_idx++) {
                inner_product += A[(inner_idx)* m + row] * B[(inner_idx)*m + col];
            }
            C[row * m + col] = inner_product;
        }
    }
}

void h_matrix_subtract(float* A, float* B, float* C, int m, int n) {
    /*
    * Dimensions all match, element-wise subtraction
    *
    * C = A - B
    */

    for (int row = 0; row < m; row++) {
        for (int col = 0; col < n; col++) {
            C[row * n + col] = A[row * n + col] - B[row * n + col];
        }
    }
}

double h_matrix_norm(float* A, int m, int n) {
    /*
    * A shape: mxn
    *
    * norm = ||A||
    */

    float norm = 0;
    double squared_sum = 0;
    for (int row = 0; row < m; row++) {
        for (int col = 0; col < n; col++) {
            squared_sum += A[row * n + col] * A[row * n + col];
        }
    }
    return sqrtf(squared_sum);
}

void h_matrix_cpy(float* A, float* B, int m, int n) {
    for (int row = 0; row < m; row++) {
        for (int col = 0; col < n; col++) {
            B[row * n + col] = A[row * n + col];
        }
    }
}

>>>>>>> b303a728
void h_strip_R_from_A(float* A, float* R, int m, int n) {
    /*
    * Removes householder vectors from lower triangular section of A
    */

    for (int row = 0; row < m; row++) {
        for (int col = 0; col < n; col++) {
            if (row <= col) {
                R[row * n + col] = A[row * n + col];
            }
            else {
                R[row * n + col] = 0;
            }
        }
    }
}

float h_qr_flops_per_second(float time_ms, int m, int n) {
    /*
    * Computes FLOPs / second for householder QR given matrix dimensions and execution time
    */
    return (4. * (pow<float>(m, 2) * n - m * pow<float>(n, 2) + pow<float>(n, 3) / 3.)) / (time_ms / 1000);
}

float h_backward_error(float* A, float* R, float* Q, int m, int n, int precision_bits) {
    // Computes || A - QR||/||A ||
    float* QR = (float*)malloc(m * n * sizeof(float));
    float* A_sub_QR = (float*)malloc(m * n * sizeof(float));
    bool pass = false;
    const double error_limit = pow<double>(2, -precision_bits);
    h_mmult<float, float, float>((float*)Q, R, QR, m, n, m);
    h_matrix_subtract((float*)A, QR, A_sub_QR, m, n);

    float a_norm = h_matrix_norm((float*)A, m, n);

    float backward_error = (h_matrix_norm(A_sub_QR, m, n) / a_norm);
    if (backward_error <= error_limit * m){
            pass = true;
    }
    printf("||A - QR||/||A|| = %e Error Criteria: %s\n", backward_error, pass ? "True" : "False");
    free(QR);
    free(A_sub_QR);

    return backward_error;
}

float h_q_error(float* Q, int m, int precision_bits) {
    // ||Q^T @ Q - Im||
    const double error_limit = pow<double>(2, -precision_bits);
    bool pass = false;
    float* Qt_Q = (float*)malloc(m * m * sizeof(float));
    float* Im = (float*)malloc(m * m * sizeof(float));
    float* Qt_Q_sub_Im = (float*)malloc(m * m * sizeof(float));

    h_mmult_transpose_A(Q, Q, Qt_Q, m);
    h_identity_mtx(Im, m, m);
    h_matrix_subtract(Qt_Q, Im, Qt_Q_sub_Im, m, m);

    float max_error = 0;
    for (int row = 0; row < m; row++) {
        for (int col = 0; col < m; col++) {
            if (Qt_Q_sub_Im[row * m + col] > max_error) {
                max_error = Qt_Q_sub_Im[row * m + col];
            }
        }
    }
    if (max_error <= error_limit * m){
            pass = true;
    }
    printf("||QT @ Q - Im|| = %E Error Criteria: %s\n", max_error, pass ? "True" : "False: should be less than ");

    if (!pass) {
        printf("%.2E\n", error_limit * m);
    }

    free(Qt_Q);
    free(Im);
    free(Qt_Q_sub_Im);

    return max_error;
}

float h_lower_trapezoid_error(float* R, int m, int n, int precision_bits) {
    // Compute third type of error for QR result
    const double error_limit = pow<double>(2, -precision_bits);
    bool pass = false;
    float* L = (float*)malloc(m * n * sizeof(float));
    for (int row = 0; row < m; row++) {
        for (int col = 0; col < n; col++) {
            if (col < row){
                L[row * n + col] = R[row * n + col];
            }
            else{
                L[row * n + col] = 0;
            }
        }
    }
    float error3 = (h_matrix_norm(L, m, n));
    if (error3 <= error_limit * m){
	    pass = true;
    }
    printf("||L|| = %e Error Criteria: %s\n", error3, pass ? "True" : "False");
    free(L);

    return error3;
}

void h_householder_qr(float* A, int m, int n, int global_offset, int panel_width) {
    /*
    * Computes the QR decomposition of A using Householder reflectors.
    *
    * Reference:
    *   Golub, Van Loan. Matrix Computations, Fourth Edition. The Johns Hopkins
    *   University Press. Pg. 249. Algorithm 5.2.1
    */

    nvtxRangePush(__func__);

    // Iterate over columns
    int r = (panel_width + global_offset) > n ? n: panel_width + global_offset;
    for (int k = global_offset; k < r; k++) {
        /*
        * Compute householder vector
        */

        // Skip last transform if square matrix
        //if (m == n && k == n - 1) {
        //    break;
        //}

        // Copy the column as u - can be done in parallel
        int len = m - k;
        float* u = (float*)malloc((len) * sizeof(float));
        for (int i = 0; i < len; i++) {
            u[i] = A[n * (i + k) + k];
        }

        // Create the householder vector from the column vector
        int sign = 0;
        if (u[0] >= 0) {
            sign = 1;
        }
        else if (u[0] < 0) {
            sign = -1;
        }

        // Get the magnitude of u
        float mag = 0;
        for (int i = 0; i < len; i++) {
            mag += u[i] * u[i];
        }
        if (mag == 0) {
            continue;
        }
        mag = sqrtf(mag);
        
        // Compute householder normal vector w_k
        u[0] = sign * mag + u[0]; // v overwrites u
        // Normalize
        mag = 0;
        for (int i = 0; i < len; i++) {
            mag += u[i] * u[i];
        }
        mag = sqrtf(mag);
        for (int i = 0; i < len; i++) {
            u[i] /= mag; // w_k overwrites v, here u = w_k = v_k = householder vector
        }

        /*
        * Update trailing matrix : A_k:m,k:r = A_k:m,k:r - 2V((V ^ T)(A_k:m,k:r)
        */

        // (V^T)(A_k:m,k:r) - vector matrix product
        float* temp = (float*)malloc((r - k) * sizeof(float));
        for (int col = k; col < r; col++) {
            float inner_product = 0;
            for (int row = k; row < m; row++) {
                inner_product += u[row - k] * A[row * n + col];
            }
            temp[col - k] = inner_product;
        }

        // (A_k:m,k:r) - 2 * (V)(V^T)(A_k:m,k:r)
        float* temp2 = (float*)malloc((r - k) * (m - k) * sizeof(float));
        for (int row = k; row < m; row++) {
            for (int col = k; col < r; col++) {
                temp2[(row - k) * (r - k) + (col - k)] = u[row - k] * temp[col - k];
                A[row * n + col] = A[row * n + col] - 2 * temp2[(row - k) * (r - k) + (col - k)];
            }
        }

        // Copy householder vector (vk) to lower triangular portion of A
        for (int row = k + 1; row < k + len + 1; row++) {
            A[row * n + k] = u[row - k - 1];
        }

        free(temp);
        free(temp2);
        free(u);
    }

    nvtxRangePop();
}


void h_q_backward_accumulation(float* h_A, float** h_Q, int m, int n) {
    /*
    * "Backward accumulation" of Q from householder vectors stored in lower trapezoidal region
    *   of A, after householder QR
    *
    * Reference:
    *   Golub, Van Loan. Matrix Computations, Fourth Edition. The Johns Hopkins
    *   University Press. Pg. 238. Algorithm 5.1.5
    */

    // Initialize Q as identity
    *h_Q = (float*)malloc(m * m * sizeof(float));
    h_identity_mtx(*h_Q, m, m);

    // Declare temporary vectors
    float inner_product;

    for (int j = n - 1; j >= 0; j--) { // iterate over householder vectors stored in lower part of A

        // Q = (Im - 2v(v^T))Q
        // Q = Q_j:m,j:m - 2V @ ((V^T) @ Q_j:m,j:m)

        // (V^T) @ Q_j:m,j:m
        float* temp = (float*)malloc((m - j) * sizeof(float));
        for (int col = j; col < m; col++) {
            inner_product = 0.0;
            for (int row = j; row < m; row++) {
                inner_product += h_A[(row + 1) * n + j] * (*h_Q)[row * m + col];
            }
            temp[col - j] = inner_product;
        }

        // Q_j:m,j:m = Q_j:m,j:m - 2 * V @ ((V^T) @ Q_j:m,j:m)
        for (int row = j; row < m; row++) {
            for (int col = j; col < m; col++) {
                (*h_Q)[row * m + col] = (*h_Q)[row * m + col] - 2.0 * h_A[(row + 1) * n + j] * temp[col - j];
            }
        }
    }
}

void h_q_panel_backward_accumulation(float* h_A, float** panel_Q, int m, int n, int global_offset, int panel_width) {
    /*
    * "Backward accumulation" of Q from householder vectors stored in lower trapezoidal region
    *   of A, after householder QR
    *
    * Reference:
    *   Golub, Van Loan. Matrix Computations, Fourth Edition. The Johns Hopkins
    *   University Press. Pg. 238. Algorithm 5.1.5
    */

    // Initialize panel Q as identity (always a square matrix)
    int panel_q_dim = m - global_offset;
    * panel_Q = (float*)malloc(panel_q_dim * panel_q_dim * sizeof(float));
    h_identity_mtx(*panel_Q, panel_q_dim, panel_q_dim);

    // Declare temporary vectors
    float* v;
    float beta;

    for (int j = global_offset + panel_width - 1; j >= global_offset; j--) { // iterate over householder vectors stored in lower part of A
        int v_length = m - j; // v is the householder vector, smallest first
        v = (float*)malloc(v_length * sizeof(float));

        // Q = (Im - 2v(v^T))Q
        // Q = Q_j:m,j:m - 2V @ ((V^T) @ Q_j:m,j:m)

        // (V^T) @ Q_j:m,j:m
        float* temp = (float*)malloc(v_length * sizeof(float));
        for (int col = j; col < m; col++) { // col of matrix A, where v is stored
            float inner_product = 0;
            for (int row = j; row < m; row++) { // rows of matrix A, where v is stored
                inner_product += 
                    h_A[(row + 1) * n + j] * (*panel_Q)[(row-global_offset) * panel_q_dim + (col-global_offset)];
            }
            temp[col - j] = inner_product;
        }

        // Q_j:m,j:m = Q_j:m,j:m - 2 * V @ ((V^T) @ Q_j:m,j:m)
        for (int row = j; row < m; row++) { // row of Q result
            for (int col = j; col < m; col++) { // col of Q result
                (*panel_Q)[(row-global_offset) * panel_q_dim + (col-global_offset)] = 
                    (*panel_Q)[(row-global_offset) * panel_q_dim + (col-global_offset)] - 
                            2.0 * h_A[(row + 1) * n + j] * temp[col - j];
            }
        }
    }
}

void h_wy_transform(float* h_A, float** h_Q, int m, int n, int global_offset, int panel_width)
{
    nvtxRangePush(__func__);
    float* W = (float*)malloc((m - global_offset) * panel_width * sizeof(float));
    float* Y = (float*)malloc((m - global_offset) * panel_width * sizeof(float));
    float* z = (float*)malloc((m - global_offset) * sizeof(float));
    float* W_Yt = (float*)malloc((m - global_offset) * (m - global_offset) * sizeof(float));

    // Dimensions of final result Im - WY^T, square
    int W_Yt_dim = m - global_offset;

    // Y = w_1
    for (int i = 0; i < W_Yt_dim; i++) {
        Y[i * panel_width] = h_A[(i + global_offset + 1) * n + global_offset];
        W[i * panel_width] = 2 * h_A[(i + global_offset + 1) * n + global_offset];
    }

    clock_t cycles = clock();

    // Iterate over columns of panel and update W, Y
    for (int i = 1; i < panel_width; i++) { // cols of panel
        // Calculate z = 2 * (I_m - WY^T)w_i
        // Im - WY^T (classic "triply-nested-loop")
        // Flops: (m-global_offset)x(m-global_offset)x(i)
        for (int row = 0; row < W_Yt_dim; row++) { // rows of W_Yt
            int row_offset = row * panel_width;
            for (int col = 0; col < W_Yt_dim; col++) { // cols of W_Yt
                int col_offset = col * panel_width;
                // compute each inner product
                float inner_product = 0;
                for (int idx = 0; idx < i; idx++) { // idx of columns of W
                    inner_product += W[row_offset + idx] * Y[col_offset + idx];
                }
                if (row == col) { // Im is 1
                    W_Yt[row * W_Yt_dim + col] = 1 - inner_product; // Im - WY^T
                }
                else { // Im is zero
                    W_Yt[row * W_Yt_dim + col] = -inner_product;
                }
            }
        }

        // 2 * (Im - WY^T)w_i (matrix-vector product)
        // Flops: (m-global_offset)x(m-global_offset-i)
        for (int row = 0; row < W_Yt_dim; row++) {
            float inner_product = 0;
            for (int col = i; col < W_Yt_dim; col++) {
                inner_product += W_Yt[row * W_Yt_dim + col] * h_A[(global_offset + col + 1) * n + global_offset + i];
            }
            z[row] = 2 * inner_product;
        }

        // Copy z to W
        // Flops: (m-global_offset)
        for (int idx = 0; idx < W_Yt_dim; idx++) {
            if (idx < (i)) {
                Y[idx * panel_width + i] = 0;
            }
            else {
                Y[idx * panel_width + i] = h_A[(global_offset + idx + 1) * n + global_offset + i];
            }
            W[idx * panel_width + i] = z[idx];
        }
    }

    // Im - WY^T (classic "triply-nested-loop")
    // Flops: (m-global_offset)x(m-global_offset)xpanel_width
    for (int row = 0; row < W_Yt_dim; row++) { // rows of W_Yt
        for (int col = 0; col < W_Yt_dim; col++) { // cols of W_Yt
            // compute each inner product
            float inner_product = 0;
            for (int idx = 0; idx < panel_width; idx++) { // cols of W
                inner_product += W[row * panel_width + idx] * Y[col * panel_width + idx];
            }
            if (row == col) { // Im is 1
                W_Yt[row * W_Yt_dim + col] = 1 - inner_product; // Im - WY^T
            }
            else { // Im is zero
                W_Yt[row * W_Yt_dim + col] = -inner_product;
            }
        }
    }

    free(W);
    free(Y);
    free(z);
    //free(W_Yt);
    *h_Q = W_Yt;
    nvtxRangePop();
}

__global__
void dev_wy_compute_z(float* dev_z, float* dev_W_Yt, float* dev_A, int m, int n, int global_offset, int W_Yt_dim, int column_offset)
/*
* Computes vector z for WY representation on the GPU
*
* z = (Im - W @ Yt) @ w
*
* Where w is the householder vector stored in the lower trapezoidal region of matrix A
*/
{
    // thread mapping to row of z
    int row = blockIdx.y * blockDim.y + threadIdx.y;

    float inner_product = 0;

    if (row < W_Yt_dim) {
        for (int col = column_offset; col < W_Yt_dim; col++) {
            inner_product += dev_W_Yt[row * W_Yt_dim + col] *
                dev_A[(global_offset + col + 1) * n + global_offset + column_offset];
        }
        dev_z[row] = 2 * inner_product;
    }
}

__global__
void dev_wy_copy_z_and_w(float* dev_z, float* dev_W, float* dev_Y, float* dev_A,
                         int m, int n, int W_Yt_dim, int column_offset, int panel_width, int global_offset) {

    int row = blockIdx.y * blockDim.y + threadIdx.y;

    if (row < W_Yt_dim) {
        // Copy z
        dev_W[row * panel_width + column_offset] = dev_z[row];
        // Copy householder vector w from matrix A
        if (row < column_offset) {
            dev_Y[row * panel_width + column_offset] = 0.0;
        }
        else {
            dev_Y[row * panel_width + column_offset] = dev_A[(global_offset + row + 1) * n + global_offset + column_offset];
        }
    }
}


__global__
void dev_wy_init(float* dev_A, float* dev_Y, float* dev_W, int global_offset, int n, int W_Yt_dim, int panel_width) {
    int row = blockIdx.y * blockDim.y + threadIdx.y;
    int col = blockIdx.x * blockDim.x + threadIdx.x;

    int linearIdx = row * TILE_WIDTH + col;

    if (linearIdx < W_Yt_dim) {
        dev_Y[linearIdx * panel_width] = dev_A[(linearIdx + global_offset + 1) * n + global_offset];
        dev_W[linearIdx * panel_width] = 2 * dev_A[(linearIdx + global_offset + 1) * n + global_offset];
    }
}

__global__
void dev_wy_compute_Im_sub_W_Yt(float* dev_W_Yt, float* dev_W, float* dev_Y,
                                int panel_width, int column_idx, int W_Yt_dim) {
    // row and column of C result
    int row = blockIdx.y * blockDim.y + threadIdx.y;
    int col = blockIdx.x * blockDim.x + threadIdx.x;

    __shared__ float ads[TILE_WIDTH][TILE_WIDTH];
    __shared__ float bds[TILE_WIDTH][TILE_WIDTH];

    int ty = threadIdx.y, tx = threadIdx.x;

    int phases = ceil(panel_width / (float)TILE_WIDTH);

    float pval = 0.0;
    for (int i = 0; i < phases; i++) {
        if ((i * TILE_WIDTH + tx < panel_width) && (row < W_Yt_dim)) {
            ads[ty][tx] = dev_W[row * panel_width + i * TILE_WIDTH + tx];
        }

        if ((i * TILE_WIDTH + ty < panel_width) && (col < W_Yt_dim)) {
            bds[tx][ty] = dev_Y[col * panel_width + (i * TILE_WIDTH) + ty];
        }

        __syncthreads();

        for (int k = 0; k < TILE_WIDTH; k++) {
            if ((i * TILE_WIDTH + k) < column_idx)
                pval += ads[ty][k] * bds[tx][k];
        }
        __syncthreads();
    }

    if (col < W_Yt_dim && row < W_Yt_dim) {
        if (row == col) {
            dev_W_Yt[row * W_Yt_dim + col] = 1 - pval;
        }
        else {
            dev_W_Yt[row * W_Yt_dim + col] = -pval;
        }

    }

}

#define VECTOR_OP_1D_BLOCK_WIDTH 64

void dev_wy_transform(float* dev_A, float** dev_panel_Q, int m, int n, int global_offset, int panel_width) {
    nvtxRangePush(__func__);
    float* dev_W;
    float* dev_Y;
    float* dev_z;
    float* dev_W_Yt;

    cudaMalloc(&dev_W, (m - global_offset) * panel_width * sizeof(float));
    cudaMalloc(&dev_Y, (m - global_offset) * panel_width * sizeof(float));
    cudaMalloc(&dev_z, (m - global_offset) * sizeof(float));
    cudaMalloc(&dev_W_Yt, (m - global_offset) * (m - global_offset) * sizeof(float));

    // Dimensions of final result Im - WY^T, square
    int W_Yt_dim = m - global_offset;

    // Y = w_1
    // W = 2 * w_1
    // Configure grid of thread blocks
    int grid_dim = W_Yt_dim / VECTOR_OP_1D_BLOCK_WIDTH +
        (W_Yt_dim % VECTOR_OP_1D_BLOCK_WIDTH != 0); // Integer div. rounded up
    dim3 gridDim(grid_dim, 1, 1);
    dim3 blockDim(VECTOR_OP_1D_BLOCK_WIDTH, 1, 1);

    // Grid for matrix-matrix products
    dim3 mtx_gridDim((int)ceil((float)W_Yt_dim / TILE_WIDTH), (int)ceil((float)W_Yt_dim / TILE_WIDTH), 1);
    dim3 mtx_blockDim(TILE_WIDTH, TILE_WIDTH, 1);

    // CUDA grid for vector operations
    dim3 vec_gridDim(1, (int)ceil((float)W_Yt_dim / VECTOR_OP_1D_BLOCK_WIDTH), 1);
    dim3 vec_blockDim(1, VECTOR_OP_1D_BLOCK_WIDTH, 1);

    dev_wy_init << <gridDim, blockDim >> > (dev_A, dev_Y, dev_W, global_offset, n, W_Yt_dim, panel_width);
    cudaDeviceSynchronize();

    // Iterate over columns of panel and update W, Y
    for (int i = 1; i < panel_width; i++) { // cols of panel

        /*
         * Calculate z = 2 * (I_m - WY ^ T)w_i
         *  for each column in the panel using 3 CUDA kernels
         */

        // (Im - WY^T)
        dev_wy_compute_Im_sub_W_Yt<<<mtx_gridDim, mtx_blockDim >>>(dev_W_Yt, dev_W, dev_Y, panel_width, i, W_Yt_dim);
        cudaDeviceSynchronize();

        // 2 * (Im - WY^T)w_i (matrix-vector product)
        dev_wy_compute_z<<<vec_gridDim, vec_blockDim >>>(dev_z, dev_W_Yt, dev_A, m, n, global_offset, W_Yt_dim, i);
        cudaDeviceSynchronize();

        // Copy z & householder vector (w) to W & Y matrices
        dev_wy_copy_z_and_w << <vec_gridDim, vec_blockDim >> > (dev_z, dev_W, dev_Y, dev_A, m, n, W_Yt_dim, i, panel_width, global_offset);
        cudaDeviceSynchronize();
    }

    // Im - WY^T
    dev_wy_compute_Im_sub_W_Yt<<<mtx_gridDim, mtx_blockDim>>>(dev_W_Yt, dev_W, dev_Y, panel_width, panel_width, W_Yt_dim);
    cudaDeviceSynchronize();

    cudaFree(dev_W);
    cudaFree(dev_Y);
    cudaFree(dev_z);
    //free(W_Yt);
    *dev_panel_Q = dev_W_Yt;
    nvtxRangePop();
}




__global__
void dev_householder_qr(float *dev_A, int m, int n, int global_offset) {
    /*
    * Computes the QR decomposition of A using Householder reflectors.
    *
    * Reference:
    *   Golub, Van Loan. Matrix Computations, Fourth Edition. The Johns Hopkins
    *   University Press. Pg. 249. Algorithm 5.2.1
    */

    // Iterate over columns
    for (int k = global_offset; k < n; k++) {
        /*
        * Compute householder vector
        */

        // Skip last transform is square matrix
        if (m == n && k == n - 1) {
            break;
        }

        // Copy the column as u - can be done in parallel
        int len = m - k;
        float* u = (float*)malloc((len) * sizeof(float));
        for (int i = 0; i < len; i++) {
            u[i] = dev_A[n * (i+k) + k];
        }

        // Create the householder vector from the column vector
        int sign = 0;
        if (u[0] >= 0) {
            sign = 1;
        }
        else if (u[0] < 0) {
            sign = -1;
        }

        // Get the magnitude of u
        float mag = 0;
        for (int i = 0; i < len; i++) {
            mag+=u[i] * u[i];
        }
        mag = sqrtf(mag);

        // Compute householder normal vector w_k
        u[0] = sign * mag + u[0]; // v overwrites u
        // Normalize
        mag = 0;
        for (int i = 0; i < len; i++) { // TASK4 1 shashank: implement parallel algorithm in CUDA to replace for loop
            mag += u[i] * u[i];
        }
        mag = sqrtf(mag);
        for (int i = 0; i < len; i++) { // TASK5 1 shashank: implement parallel algorithm in CUDA to replace for loop
            u[i] /= mag; // w_k overwrites v, here u = w_k = v_k = householder vector
        }

        /*
        * Update trailing matrix : A_k:m, k : n = A_k:m,k:n - 2V((V ^ T)(A_k:m, k : n)
        */

        // (V^T)(A_k:m,k:n) - vector matrix product
        float* temp = (float*)malloc((n - k) * sizeof(float));
        for (int col = k; col < n; col++) { // TASK6 1 shashank: implement parallel algorithm in CUDA to replace for loop
            float inner_product = 0;
            for (int row = k; row < m; row++) {
                inner_product += u[row - k] * dev_A[row * n + col];
            }
            temp[col-k] = inner_product;
        }

        // (A_k:m,k:n) - 2 * (V)(V^T)(A_k:m,k:n)
        float* temp2 = (float*)malloc((n - k) * (m - k) * sizeof(float));
        for (int row = k; row < m; row++) { // TASK7 1 shashank: implement parallel algorithm in CUDA to replace for loop
            for (int col = k; col < n; col++) {
                temp2[(row - k) * (n - k) + (col - k)] = u[row-k] * temp[col-k];
                dev_A[row * n + col] = dev_A[row * n + col] - 2 * temp2[(row - k) * (n - k) + (col - k)];
            }
        }

        // Copy householder vector (vk) to lower triangular portion of A
        for (int row = k + 1; row < k + len + 1; row++) { // TASK8 1 shashank: implement parallel algorithm in CUDA to replace for loop
            dev_A[row * n + k] = u[row - k - 1];
        }

        free(temp);
        free(temp2);
        free(u);
    }
}



<<<<<<< HEAD

=======
>>>>>>> b303a728
void read_euroc_jacobian(std::string filename, int* rows, int* cols, float** matrix) {
    /*
    * Reads text file containing jacobian matrices from the Euroc dataset, and returns pointer to matrix
    */

    std::ifstream fin;

    std::string line;

    fin.open(filename);

    if (!fin) {
        printf("File not found.");
    }

    assert(fin);

    // Read first line to get dimensions
    getline(fin, line);

//     std::cout << line << std::endl;
    int start = line.find(" ");
    int end = line.find(" ");

    std::string rows_str = line.substr(0, start);
    std::string cols_str = line.substr(start + 1, end);

//     std::cout << rows_str << std::endl;
//     std::cout << cols_str << std::endl;

    *cols = std::stoi(cols_str);
    *rows = std::stoi(rows_str);

//     printf("Rows: %d\nCols: %d\n", *rows, *cols);

    // Allocate memory for matrix
    *matrix = (float*)malloc((*rows) * (*cols) * sizeof(float));

    for (int row = 0; row < (*rows); row++) {
        for (int col = 0; col < (*cols); col++) {
            (*matrix)[row * (*cols) + col] = (float)0.0;
        }
    }

    int linecount = 0;
    while (getline(fin, line)) {
        //std::cout << line << std::endl;

        std::wstring::size_type pos = line.find_first_not_of(' ');
        line = line.substr(pos);
        pos = line.find(' ');
        std::string row_idx_str = line.substr(0, pos);
        line = line.substr(pos);

        pos = line.find_first_not_of(' ');
        line = line.substr(pos);
        pos = line.find(' ');
        std::string col_idx_str = line.substr(0, pos);
        line = line.substr(pos);

        pos = line.find_first_not_of(' ');
        line = line.substr(pos);
        pos = line.find(' ');
        std::string val_str = line.substr(0, pos);

        //std::cout << row_idx_str << std::endl;
        //std::cout << col_idx_str << std::endl;
        //std::cout << val_str << std::endl;

        //printf("Row idx: %d\nCol idx: %d\nVal: %.15f\n", std::stoi(row_idx_str), std::stoi(col_idx_str), std::stod(val_str));

        int row_idx = std::stoi(row_idx_str);
        int col_idx = std::stoi(col_idx_str);
        double val = std::stod(val_str);

        (*matrix)[row_idx * (*cols) + col_idx] = val;
        linecount++;
    }

//     printf("Total linecount: %d\n", linecount);
}




__global__
void dev_apply_qt_to_a(float* dev_A, float* dev_panel_Q, float* res_A, int m, int n, int tau, int lambda) {
    // Collaboratively load householder vectors vk from global memory to shared memory
    // Construct W, K from householder vectors
    // Construct Q
    // Collaboratively load matrix A to shared memory
    // Perform tiled GMMULT TensorCore warp-level mixed precision fused multiply add operations to update Q and A
    // Update matrix Q, A in global memory

    __shared__ float a_smem_tile[GMEM_MMULT_TILE_WIDTH][GMEM_MMULT_TILE_WIDTH];
    __shared__ float panel_q_smem_tile[GMEM_MMULT_TILE_WIDTH][GMEM_MMULT_TILE_WIDTH];

    // Row and column of the output result (A)
    int row = blockIdx.y * blockDim.y + threadIdx.y + lambda;
    int col = blockIdx.x * blockDim.x + threadIdx.x + tau;

    int panel_q_dim = (m - lambda); // panel_q is square matrix, shrinks for subsequent panels

    // Number of phases determined from block width
    int phases = panel_q_dim % GMEM_MMULT_TILE_WIDTH == 0 ?
        panel_q_dim / GMEM_MMULT_TILE_WIDTH : panel_q_dim / GMEM_MMULT_TILE_WIDTH + 1;

    // Traverse phases and perform matrix-multiply accumulate into inner_product for each thread

    // check thread maps to output matrix
    bool valid_row = (row >= lambda && row < m);
    bool valid_col = (col >= tau && col < n);

    // panel_Q[(inner_dim) * (m - lambda) + (row - lambda)] * A_old[(inner_dim + lambda) * n + col];

    float inner_product = 0;
    for (int p = 0; p < phases; p++) {
        // Check index doesn't exceed input bounds
        int a_idx_x = col;
        int a_idx_y = p * GMEM_MMULT_TILE_HEIGHT + row;
        int q_idx_x = (row - lambda);
        int q_idx_y = p * GMEM_MMULT_TILE_HEIGHT + (row-lambda);

        bool valid_idx_a = (a_idx_y < m);
        bool valid_idx_q = (q_idx_y < panel_q_dim);

        if (valid_idx_a && valid_idx_q && valid_row && valid_col) {
            // Collaboratively load data into smem
            a_smem_tile[threadIdx.y][threadIdx.x] = dev_A[a_idx_y * n + a_idx_x];
            panel_q_smem_tile[threadIdx.y][threadIdx.x] = dev_panel_Q[q_idx_y * panel_q_dim + q_idx_x];
        }

        __syncthreads();

        // Accumulate tile inner product
        if (valid_idx_a && valid_idx_q && valid_row && valid_col) {
            for (int i = 0; i < GMEM_MMULT_TILE_WIDTH; i++) {
                inner_product += panel_q_smem_tile[i][threadIdx.y] * a_smem_tile[i][threadIdx.x];
            }
        }

        __syncthreads();
    }


}

__global__
void dev_apply_qpanel_to_q(float* dev_Q, float* dev_Q_panel, float* dev_Q_result, int m, int lambda) {
    int row = blockIdx.y * blockDim.y + threadIdx.y;
    int col = blockIdx.x * blockDim.x + threadIdx.x + lambda;

    if (row >= 0 && row < m && col >= lambda && col < m) {
        float inner_product = 0;
        for (int inner_dim = 0; inner_dim < (m - lambda); inner_dim++) {
            inner_product += dev_Q[row * m + inner_dim + lambda] * dev_Q_panel[(inner_dim * (m - lambda)) + (col - lambda)];
        }
        dev_Q_result[row * m + col] = inner_product;
    }
}

__global__
void dev_apply_qpanel_to_q_tensorcore(float* dev_Q, float* dev_Q_panel, float* dev_Q_result, int m, int lambda) {

}

__global__
void dev_cpy_panel_result_a(float* dev_A, float* dev_A_panel_result, int m, int n, int tau, int lambda) {
    // Row and column of the output result (A)
    int row = blockIdx.y * blockDim.y + threadIdx.y + lambda;
    int col = blockIdx.x * blockDim.x + threadIdx.x + tau;

    int panel_a_height = (m - lambda); // panel_q is square matrix, shrinks for subsequent panels
    int panel_a_width = (n - tau);

    dev_A[row * n + col] = dev_A_panel_result[(row - lambda) * (panel_a_width) + (col - tau)];

    __syncthreads();
}


void dev_block_qr(float* A, float* Q, int m, int n, int r) {
    /*
    * GPU code to compute QR decomposition with Block QR algorithm
    */

    float* panel_Q = NULL;
    float* panel_Q_wy = NULL;
    int lambda = 0;
    while (lambda < n) { // panel starts at lambda
        int tau = (lambda + r < n) ? (lambda + r) : n; // panel ends at tau

        // Q is stored in factored form in lower triangular portion of dev_A
        // R is stored in upper triangular portion of dev_A
        h_householder_qr(A, m, n, lambda, tau-lambda);

        // Get panel Q from factors - dim panel_Q: (m-lambda)x(m-lambda)
        //h_wy_transform(A, &panel_Q_wy, m, n, lambda, tau-lambda); // TASK10 3 shashank: write cuda kernel to implement WY transform on GPU
        h_q_panel_backward_accumulation(A, &panel_Q, m, n, lambda, tau-lambda);

        // Update matrix A = Q^T @ A
        float blockWidth = 32.;
        float blockHeight = 32.;

        float* dev_A;
        float* dev_Q;
        float* dev_panel_Q;
        float* dev_A_panel_result;
        float* dev_Q_result;

        cudaMalloc(&dev_A, m * n * sizeof(float));
        cudaMalloc(&dev_Q, m * m * sizeof(float));
        cudaMalloc(&dev_panel_Q, (m - lambda) * (m - lambda) * sizeof(float));
        cudaMalloc(&dev_A_panel_result, (m - lambda) * (n - tau) * sizeof(float));
        cudaMalloc(&dev_Q_result, m * m * sizeof(float));

        cudaMemcpy(dev_A, A, m * n * sizeof(float), cudaMemcpyHostToDevice);
        cudaMemcpy(dev_panel_Q, panel_Q, (m - lambda) * (m - lambda) * sizeof(float), cudaMemcpyHostToDevice);
        cudaMemcpy(dev_Q, Q, m * m * sizeof(float), cudaMemcpyHostToDevice);
        cudaMemcpy(dev_Q_result, Q, m * m * sizeof(float), cudaMemcpyHostToDevice);

        dim3 BlockDim((int)blockWidth, (int)blockHeight, 1);
        dim3 GridDim(ceil((n - tau) / blockWidth), ceil((m - lambda) / blockHeight), 1);

        // Updates trailing matrix in place : A = Qt @ A
        shared_mem_mmult_in_place_transpose_a<<<GridDim, BlockDim>>>(dev_A_panel_result, dev_panel_Q, dev_A,
                                                        (m - lambda), (n - tau), (m - lambda), m, n);

        cudaDeviceSynchronize();

        dim3 gridDim2((int)ceil((float)n / TILE_WIDTH), (int)ceil((float)m / TILE_WIDTH), 1);
        dim3 blockDim2(TILE_WIDTH, TILE_WIDTH, 1);
        dev_cpy_strided_array<float> << <gridDim2, blockDim2 >> > (dev_A, dev_A_panel_result, m, n,
                                                                  (m - lambda), (n - tau), BOTTOM_RIGHT);

        cudaDeviceSynchronize();

        dim3 BlockDim3((int)blockWidth, (int)blockHeight, 1);
        dim3 GridDim3(ceil((m - lambda) / blockWidth), ceil((m) / blockHeight), 1);
        dev_apply_qpanel_to_q << <GridDim3, BlockDim3 >> >(dev_Q, dev_panel_Q, dev_Q_result, m, lambda);

        cudaDeviceSynchronize();

        cudaMemcpy(A, dev_A, m * n * sizeof(float), cudaMemcpyDeviceToHost);
        cudaMemcpy(Q, dev_Q_result, m * m * sizeof(float), cudaMemcpyDeviceToHost);

        cudaFree(dev_A);
        cudaFree(dev_Q);
        cudaFree(dev_panel_Q);
        cudaFree(dev_A_panel_result);
        cudaFree(dev_Q_result);

        free(panel_Q);

        // increment panel offset
        lambda = tau;
    }
}

void dev_block_qr_wy(float* A, float* Q, int m, int n, int r) {
    /*
    * GPU code to compute QR decomposition with Block QR algorithm
    */

<<<<<<< HEAD
    // Pointers to device data
    float* dev_A;
    float* dev_Q;
    float* dev_panel_Q;
    float* dev_A_panel_result;
    float* dev_Q_result;

    // Data sizes
    size_t size_A = (m + 1) * n * sizeof(float);
    size_t size_Q = (m * m * sizeof(float));
=======
void test_dev_householder_qr(int m, int n, int r, float * h_A_in) {
    printf("\nTesting GPU householder QR...\n");
    printf("Dimensions of A: %dx%d\n", m, n);

>>>>>>> b303a728

    // Allocate memory on device
    cudaMalloc(&dev_A, size_A);
    cudaMalloc(&dev_Q, size_Q);
    cudaMalloc(&dev_Q_result, size_Q);

    // Move matrix A and Q (initialized as identity) to device
    cudaMemcpy(dev_Q, Q, size_Q, cudaMemcpyHostToDevice);
    cudaMemcpy(dev_Q_result, Q, size_Q, cudaMemcpyHostToDevice);

    int lambda = 0;
    while (lambda < n) { // panel starts at lambda
        int tau = (lambda + r < n) ? (lambda + r) : n; // panel ends at tau

        // Q is stored in factored form in lower triangular portion of dev_A
        // R is stored in upper triangular portion of dev_A
        h_householder_qr(A, m, n, lambda, tau - lambda);

        cudaMemcpy(dev_A, A, size_A, cudaMemcpyHostToDevice);

        // Allocate memory for A result
        size_t size_panel_A = (m - lambda) * (n - tau) * sizeof(float);
        cudaMalloc(&dev_A_panel_result, size_panel_A);

        // Perform WY transform to construct Q for panel from householder vectors stored in matrix A
        dev_wy_transform(dev_A, &dev_panel_Q, m, n, lambda, tau - lambda);

        // Update trailing matrix in place : A = Qt @ A
        float blockWidth = 32.;
        float blockHeight = 32.;
        dim3 BlockDim((int)blockWidth, (int)blockHeight, 1);
        dim3 GridDim(ceil((n - tau) / blockWidth), ceil((m - lambda) / blockHeight), 1);
        shared_mem_mmult_in_place_transpose_a << <GridDim, BlockDim >> > (dev_A_panel_result, dev_panel_Q, dev_A,
            (m - lambda), (n - tau), (m - lambda), m, n);
        cudaDeviceSynchronize();

        // Copy panel A result to matrix A
        dim3 gridDim2((int)ceil((float)n / TILE_WIDTH), (int)ceil((float)m / TILE_WIDTH), 1);
        dim3 blockDim2(TILE_WIDTH, TILE_WIDTH, 1);
        dev_cpy_strided_array<float> << <gridDim2, blockDim2 >> > (dev_A, dev_A_panel_result, m, n,
            (m - lambda), (n - tau), BOTTOM_RIGHT);
        cudaDeviceSynchronize();

        // Update Q matrix with panel Q
        dim3 BlockDim3((int)blockWidth, (int)blockHeight, 1);
        dim3 GridDim3(ceil((m - lambda) / blockWidth), ceil((m) / blockHeight), 1);
        dev_apply_qpanel_to_q << <GridDim3, BlockDim3 >> > (dev_Q, dev_panel_Q, dev_Q_result, m, lambda);
        cudaDeviceSynchronize();

        // Overwrite Q with result
        cudaMemcpy(dev_Q, dev_Q_result, size_Q, cudaMemcpyDeviceToDevice);

        cudaFree(dev_panel_Q);
        cudaFree(dev_A_panel_result);
        cudaMemcpy(A, dev_A, size_A, cudaMemcpyDeviceToHost);

        // increment panel offset
        lambda = tau;
    }

    cudaMemcpy(Q, dev_Q, size_Q, cudaMemcpyDeviceToHost);

    cudaFree(dev_A);
    cudaFree(dev_Q);
    cudaFree(dev_Q_result);
}

void dev_mixed_precision_block_qr(float* A, float* Q, int m, int n, int r) {
    /*
    * GPU code to compute QR decomposition with Block QR algorithm, including mixed-precision trailing matrix update
    */

    // Pointers to device data
    float* dev_A;
    float* dev_Q;
    float* dev_panel_Q;
    float* dev_A_panel_result;
    float* dev_Q_result;

    // Data sizes
    size_t size_A = (m + 1) * n * sizeof(float);
    size_t size_Q = (m * m * sizeof(float));

    // Allocate memory on device
    cudaMalloc(&dev_A, size_A);
    cudaMalloc(&dev_Q, size_Q);
    cudaMalloc(&dev_Q_result, size_Q);

    // Move matrix A and Q (initialized as identity) to device
    cudaMemcpy(dev_Q, Q, size_Q, cudaMemcpyHostToDevice);
    cudaMemcpy(dev_Q_result, Q, size_Q, cudaMemcpyHostToDevice);

    int lambda = 0;
    while (lambda < n) { // panel starts at lambda
        int tau = (lambda + r < n) ? (lambda + r) : n; // panel ends at tau

        // Q is stored in factored form in lower triangular portion of dev_A
        // R is stored in upper triangular portion of dev_A
        h_householder_qr(A, m, n, lambda, tau - lambda);

        cudaMemcpy(dev_A, A, size_A, cudaMemcpyHostToDevice);

        // Allocate memory for A result
        size_t size_panel_A = (m - lambda) * (n - tau) * sizeof(float);
        cudaMalloc(&dev_A_panel_result, size_panel_A);

        // Perform WY transform to construct Q for panel from householder vectors stored in matrix A
        dev_wy_transform(dev_A, &dev_panel_Q, m, n, lambda, tau - lambda);

        // Update trailing matrix in place : A = Qt @ A
        float blockWidth = 32.;
        float blockHeight = 32.;
        dim3 BlockDim((int)blockWidth, (int)blockHeight, 1);
        dim3 GridDim(ceil((n - tau) / blockWidth), ceil((m - lambda) / blockHeight), 1);
        shared_mem_mmult_in_place_transpose_a << <GridDim, BlockDim >> > (dev_A_panel_result, dev_panel_Q, dev_A,
            (m - lambda), (n - tau), (m - lambda), m, n);
        cudaDeviceSynchronize();

        // Copy panel A result to matrix A
        dim3 gridDim2((int)ceil((float)n / TILE_WIDTH), (int)ceil((float)m / TILE_WIDTH), 1);
        dim3 blockDim2(TILE_WIDTH, TILE_WIDTH, 1);
        dev_cpy_strided_array<float> << <gridDim2, blockDim2 >> > (dev_A, dev_A_panel_result, m, n,
            (m - lambda), (n - tau), BOTTOM_RIGHT);
        cudaDeviceSynchronize();

        // Update Q matrix with panel Q
        /*
        * TensorCore matrix multiply requires padding, so copy matrix to larger allocation
        */

        // Allocation size must be integer multiple of TC tile size
        int q_panel_width         = m - lambda;
        int q_panel_width_padded  = (q_panel_width % TC_TILE_N) ? q_panel_width + (TC_TILE_N - q_panel_width % TC_TILE_N) : q_panel_width;
        int q_panel_height_padded = (q_panel_width % TC_TILE_K) ? q_panel_width + (TC_TILE_K - q_panel_width % TC_TILE_K) : q_panel_width;
        int q_width_padded        = q_panel_height_padded;
        int q_height_padded       = (m % TC_TILE_M) ? m + (TC_TILE_M - m % TC_TILE_M) : m;

        // Allocate memory for padded arrays
        __half* q_padded;
        __half* q_panel_padded;
        float* q_panel_result;
        size_t q_padded_size = q_width_padded * q_height_padded * sizeof(__half);
        size_t q_panel_padded_size = q_panel_width * q_panel_width * sizeof(__half);
        size_t q_panel_result_size = q_height_padded * q_panel_width_padded * sizeof(float);
        cudaMalloc(&q_padded, q_padded_size);
        cudaMalloc(&q_panel_padded, q_panel_padded_size);
        cudaMalloc(&q_panel_result, q_panel_result_size);
        cudaMemset(q_padded, 0, q_padded_size);
        cudaMemset(q_panel_padded, 0, q_panel_padded_size);
        cudaMemset(q_panel_result, 0, q_panel_result_size);

        // Initialize parameters to copy and cast q matrix to q_padded matrix
        CopyMatrixParam p;
        p.src_width = m;
        p.src_height = m;
        p.dest_width = q_width_padded;
        p.dest_height = q_height_padded;
        p.dest_col_start = 0;
        p.dest_row_start = 0;
        p.src_col_start = lambda;
        p.src_col_end = m;
        p.src_row_start = 0;
        p.src_row_end = m;

        h_launch_dev_cpy_and_cast_array<float, __half>(q_padded, dev_Q, p);
        
        // Initialize parameters to copy and cast q_panel matrix to q_panel_padded matrix
        CopyMatrixParam p2;
        p2.src_width = q_panel_width;
        p2.src_height = q_panel_width;
        p2.dest_width = q_panel_width_padded;
        p2.dest_height = q_panel_height_padded;
        p2.dest_col_start = 0;
        p2.dest_row_start = 0;
        p2.src_col_start = 0;
        p2.src_col_end = q_panel_width;
        p2.src_row_start = 0;
        p2.src_row_end = q_panel_width;

        h_launch_dev_cpy_and_cast_array<float, __half>(q_panel_padded, dev_panel_Q, p2);

        /*
        * DEBUG CHECKS
        */
        //float* q_checkpoint_f = (float*)malloc(m * m * sizeof(float));
        //float* q_panel_checkpoint_f = (float*)malloc(q_panel_width * q_panel_width * sizeof(float));
        //__half* q_checkpoint_h = (__half*)malloc(q_height_padded * q_width_padded * sizeof(__half));
        //__half* q_panel_checkpoint_h = (__half*)malloc(q_panel_width_padded * q_panel_width_padded * sizeof(__half));
        //cudaMemcpy(q_checkpoint_f, dev_Q, m * m * sizeof(float), cudaMemcpyDeviceToHost);
        //cudaMemcpy(q_panel_checkpoint_f, dev_panel_Q, q_panel_width * q_panel_width * sizeof(float), cudaMemcpyDeviceToHost);
        //cudaMemcpy(q_checkpoint_h, q_padded, q_width_padded * q_height_padded * sizeof(__half), cudaMemcpyDeviceToHost);
        //cudaMemcpy(q_panel_checkpoint_h, q_panel_padded, q_panel_width_padded * q_panel_width_padded * sizeof(__half), cudaMemcpyDeviceToHost);
        
        // Configure grid of "warp blocks" which overlay output
        int warp_grid_height = q_height_padded / TC_TILE_M + (q_height_padded % TC_TILE_M != 0);
        int warp_grid_width = q_panel_width_padded / TC_TILE_N + (q_panel_width_padded % TC_TILE_N != 0);

        // Configure grid of thread blocks
        int grid_height = warp_grid_height / TC_MMULT_THREAD_BLOCK_HEIGHT +
            (warp_grid_height % TC_MMULT_THREAD_BLOCK_HEIGHT != 0); // Integer div. rounded up
        int grid_width = warp_grid_width * WARP_SIZE / TC_MMULT_THREAD_BLOCK_WIDTH +
            ((warp_grid_width * WARP_SIZE) % TC_MMULT_THREAD_BLOCK_WIDTH != 0);

        // Configure grid
        dim3 gridDim5(grid_width, grid_height, 1);
        dim3 blockDim5(TC_MMULT_THREAD_BLOCK_WIDTH, TC_MMULT_THREAD_BLOCK_HEIGHT, 1);

        dev_tensorcore_mmult_tiled<__half, __half, float><<<gridDim5, blockDim5>>>(q_panel_result, q_padded, q_panel_padded, q_height_padded, q_panel_width_padded, q_panel_width_padded);
        cudaDeviceSynchronize();

        // Initialize parameters to copy Q panel result to dev_Q
        CopyMatrixParam p3;
        p3.src_width = q_width_padded;
        p3.src_height = q_height_padded;
        p3.dest_width = m;
        p3.dest_height = m;
        p3.dest_col_start = lambda;
        p3.dest_row_start = 0;
        p3.src_col_start = 0;
        p3.src_col_end = q_panel_width;
        p3.src_row_start = 0;
        p3.src_row_end = m;

        h_launch_dev_cpy_and_cast_array<float, float>(dev_Q, q_panel_result, p3);

        cudaFree(dev_panel_Q);
        cudaFree(dev_A_panel_result);
        cudaFree(q_padded);
        cudaFree(q_panel_padded);
        cudaFree(q_panel_result);

        cudaMemcpy(A, dev_A, size_A, cudaMemcpyDeviceToHost);

        // increment panel offset
        lambda = tau;
    }

    cudaMemcpy(Q, dev_Q, size_Q, cudaMemcpyDeviceToHost);

    cudaFree(dev_A);
    cudaFree(dev_Q);
    cudaFree(dev_Q_result);
}

void test_dev_householder_qr(int m, int n, int r) {
    printf("\nTesting GPU householder QR...\n");
    printf("Dimensions of A: %dx%d\n", m, n);

    float* h_A_in = h_generate_random_matrix<float>(m, n);

    float* h_A_out = (float*)malloc((m+1) * n * sizeof(float)); // extra row gives room for storing householder vectors in lower triangular portion of A
    float* h_Q_out = (float*)malloc(m * m * sizeof(float));
    float* h_R = (float*)malloc(m * n * sizeof(float));

    // Allocate device memory for input matrix
    float* dev_A;
    float* dev_Q; // Matrix Q in A=QR

    //cudaMalloc(&dev_Q, m * m * sizeof(float));
    cudaMalloc(&dev_A, (m+1) * n * sizeof(float));

    // Copy input matrix to device Global memory
    cudaMemcpy(dev_A, h_A_in, m * n * sizeof(float), cudaMemcpyHostToDevice);

    // Call kernel to collaboratively copy input matrix from Global memory to Shared memory
    dim3 DimGrid(1, 1, 1);
    dim3 DimBlock(1, 1, 1);
    // Time execution of the following kernel call
    clock_t cycles = clock(); // Time how long the QR function takes to execute
    dev_householder_qr <<<DimGrid, DimBlock >> > (dev_A, m, n, 0);
    cudaDeviceSynchronize();
    cycles = clock() - cycles;
    float time_ms = cycles * 1000 / CLOCKS_PER_SEC;
    float flops = h_qr_flops_per_second(time_ms, m, n);

    cudaMemcpy(h_A_out, dev_A, (m+1) * n * sizeof(float), cudaMemcpyDeviceToHost);
    //cudaMemcpy(h_Q_out, dev_Q, m * m * sizeof(float), cudaMemcpyDeviceToHost);

    h_q_backward_accumulation(h_A_out, &h_Q_out, m, n);
    //h_wy_transform(h_A_out, &h_Q_out, m, n, 0, n);

    h_strip_R_from_A((float*)h_A_out, h_R, m, n);

    int precision_bits = 23; // Bits contributing to precision for IEEE-754 FP32
    float backward_error = h_backward_error((float*)h_A_in, h_R, h_Q_out, m, n, precision_bits);
    float error3 = h_lower_trapezoid_error(h_R, m, n, precision_bits);
    float error2 = h_q_error(h_Q_out, m, precision_bits);

    printf("GPU householder QR finished in %.2f ms...\n", time_ms);
}

void h_block_qr(float* A, float* Q, int m, int n, int r) {
    /*
    * Sequential version of the block QR algorithm, runs on CPU
    */

    // initialize Q, lambda, k
    //h_identity_mtx(Q, m, m);
    float* panel_Q = NULL;
    int lambda = 0;
    while (lambda < n) { // panel starts at lambda
        int tau = (lambda + r < n) ? (lambda + r) : n; // panel ends at tau

        // Q is stored in factored form in lower triangular portion of dev_A
        // R is stored in upper triangular portion of dev_A
        h_householder_qr(A, m, n, lambda, tau-lambda);

        // Get panel Q from factors
        //h_wy_transform(A, &panel_Q, m, n, lambda, tau-lambda); // dim panel_Q: (m-lambda)x(m-lambda)
        h_q_panel_backward_accumulation(A, &panel_Q, m, n, lambda, tau - lambda);

        // Update matrix A = Q^T @ A
        float* A_old = (float*)malloc(m * n * sizeof(float));
        memcpy(A_old, A, m * n * sizeof(float));
        for (int row = lambda; row < m; row++) {
            for (int col = tau; col < n; col++) {
                float inner_product = 0;
                for (int inner_dim = 0; inner_dim < (m - lambda); inner_dim++) {
                    inner_product += panel_Q[(inner_dim) * (m - lambda) + (row - lambda)] * A_old[(inner_dim + lambda) * n + col];
                }
                A[row * n + col] = inner_product;
            }
        }
        free(A_old);

        // Update global Q
        float* Q_old = (float*)malloc(m * m * sizeof(float));
        memcpy(Q_old, Q, m * m * sizeof(float));
        for (int row = 0; row < m; row++) {
            for (int col = lambda; col < m; col++) {
                float inner_product = 0;
                for (int inner_dim = 0; inner_dim < (m - lambda); inner_dim++) {
                    inner_product += Q_old[row * m + inner_dim + lambda] * panel_Q[(inner_dim * (m - lambda)) + (col - lambda)];
                }
                Q[row * m + col] = inner_product;
            }
        }
        free(Q_old);
        free(panel_Q);

        // increment panel offset
        lambda = tau;
    }
}



<<<<<<< HEAD
void test_h_householder_qr(int m, int n, int r, float* A_in) {
=======
void test_h_mmult() {
    float A[3][3] = {
        {1, 2, 3},
        {1, 2, 3},
        {1, 2, 3}
    };

    int m = 3;
    int n = 3;
    int k = 3;

    float* C = (float*)malloc(m * n * sizeof(float));

    h_mmult((float*)A, (float*)A, C, m, n, k);
}

void test_h_mmult_transpose_A() {
    float A[3][3] = {
    {1, 2, 3},
    {1, 2, 3},
    {1, 2, 3}
    };

    float expected_result[3][3] = {
        {3, 6, 9},
        {6, 12, 18},
        {9, 18, 27}
    };

    int m = 3;
    int n = 3;
    int k = 3;

    float* C = (float*)malloc(m * n * sizeof(float));

    h_mmult_transpose_A((float*)A, (float*)A, C, m);

    for (int row = 0; row < m; row++) {
        for (int col = 0; col < n; col++) {
            assert((C[row * n + col] - ((float*)expected_result)[row * n + col]) < 1E-8);
        }
    }
}

void test_h_householder_qr(int m, int n, int r, float* A_in ) {
>>>>>>> b303a728
    /*
    * Test host version of householder QR
    */

    // TASK14 3 alice: iterate over many matrix sizes, & test matrices from Tong
    printf("\nTesting sequential householder QR...\n");

    printf("Dimensions of A: %dx%d\n", m, n);

<<<<<<< HEAD

=======
>>>>>>> b303a728
    int global_offset = 0;

    float* Q;
    float* R = (float*)malloc(m * n * sizeof(float));
    float* A_out = (float*)malloc((m + 1) * n * sizeof(float));

    memset(A_out, 0.0, (m + 1) * n * sizeof(float));

    h_matrix_cpy((float*)A_in, A_out, m, n);


<<<<<<< HEAD
    //h_block_qr((float*)A, Q, m, n, r);
    auto start_time = std::chrono::high_resolution_clock::now();
    h_householder_qr(A_out, m, n, 0, n);
=======
    auto start_time = std::chrono::high_resolution_clock::now();
    h_householder_qr(A_out, m, n, 0, n);
    auto end_time = std::chrono::high_resolution_clock::now();
    std::chrono::duration<float, std::milli> elapsed_time =
    end_time - start_time;
    float time_ms = elapsed_time.count();

    float flops = h_qr_flops_per_second(time_ms, m, n);

>>>>>>> b303a728
    h_q_backward_accumulation(A_out, &Q, m, n);
    auto end_time = std::chrono::high_resolution_clock::now();
    std::chrono::duration<float, std::milli> elapsed_time =
    end_time - start_time;
    float time_ms = elapsed_time.count();

    float flops = h_qr_flops_per_second(time_ms, m, n);

    h_strip_R_from_A((float*)A_out, R, m, n);

    int precision_bits = 23; // Bits contributing to precision for IEEE-754 FP32
    float backward_error = h_backward_error((float*)A_in, R, Q, m, n, precision_bits);
    float error3 = h_lower_trapezoid_error(R, m, n, precision_bits);
    float error2 = h_q_error(Q, m, precision_bits);

    printf("Averaged %.2f GFLOPs\n", flops / 1E9);
    printf("Sequential householder finished in %.2f ms\n", time_ms);

<<<<<<< HEAD
    h_write_results_to_log(m, n, time_ms, flops / 1E9, backward_error * 1e8, "cpu_householder");
=======
    h_write_results_to_log(m, n, time_ms, flops / 1E9, backward_error, "cpu_householder");
>>>>>>> b303a728


    // write results to log file
    free(Q);
    free(R);
    free(A_out);
    free(A_in);
}

/*
 * Test jacobian matrices for householder_qr
 * ||A - QR||/||A|| = -nan Error Criteria: False
 * uncertain reason for the error.
 */
void process_files_in_directory(const char *directory_path,
                                const char *file_prefix) {
  DIR *dir;
  struct dirent *ent;

  if ((dir = opendir(directory_path)) != NULL) {
    while ((ent = readdir(dir)) != NULL) {
      if (ent->d_type == DT_REG) {
        if (strncmp(ent->d_name, file_prefix, strlen(file_prefix)) == 0) {
          char path[512];
          snprintf(path, sizeof(path), "%s/%s", directory_path, ent->d_name);
          printf("Processing file: %s\n", path);

          int rows, cols;
          double *A_in;
        //   read_euroc_jacobian(path, &rows, &cols, &A_in);
          int m = rows;
          int n = cols;
          int global_offset = 0;

          float *Q = (float *)malloc(m * m * sizeof(float));
          float *R = (float *)malloc(m * n * sizeof(float));
          float *A_out = (float *)malloc((m + 1) * n * sizeof(float));

          h_matrix_cpy((float *)A_in, A_out, m, n);

          // Start timing
          auto start_time = std::chrono::high_resolution_clock::now();
          h_householder_qr((float *)A_out, m, n, 0, n);
          // Calculate elapsed time
          auto end_time = std::chrono::high_resolution_clock::now();
          std::chrono::duration<float, std::milli> elapsed_time =
              end_time - start_time;
          float time_ms = elapsed_time.count();
          float flops = h_qr_flops_per_second(time_ms, m, n);
          // Print elapsed time with appropriate unit
          std::string unit;
          float time_value;
          if (time_ms < 1000.0f) {
            time_value = time_ms;
            unit = "ms";
          } else if (time_ms < 60000.0f) {
            time_value = time_ms / 1000.0f;
            unit = "s";
          } else {
            time_value = time_ms / 60000.0f;
            unit = "min";
          }

          // h_wy_transform(A_out, &Q, m, n, global_offset, r);
          h_q_backward_accumulation(A_out, &Q, m, n);
          h_strip_R_from_A((float *)A_out, R, m, n);

          float backward_error = h_backward_error((float *)A_in, R, Q, m, n);
          float error3 = h_error_3(R, m, n);
          float error2 = h_error_2(Q, m);

          // printf("||A - QR||/||A|| = %e\n", backward_error);
          // printf("||QT @ Q - Im|| = %e\n", h_error_2(Q, m));
          // printf("||L|| = %e\n", error3);
          printf("Averaged %.4f GFLOPs\n", flops / 1E9);
          std::cout << "Sequential householder finished in " << std::fixed
                    << std::setprecision(4) << time_value << " " << unit
                    << std::endl;
          //h_write_results_to_log(m, n, time, 0, backward_error, "cpu_householder");

          free(Q);
          free(R);
          free(A_out);
          free(A_in);
        }
      }
    }
    closedir(dir);
  } else {
    perror("Unable to open directory");
  }
}

void test_h_jhouseholder_qr() {
  printf("\nTesting (jacobians) sequential householder QR...\n");
  const char *directory_path =
      "/home/qr/Desktop/MixedPrecisionBlockQR/Cuda/jacobians/";

  printf("Processing A_reduced files:\n");
  process_files_in_directory(directory_path, "A_reduced");

  // The execution is taking an amount of time
  // printf("\nProcessing A_0 files:\n");
  // process_files_in_directory(directory_path, "A_0");

  printf("\n(jacobians) Sequential householder QR finished...\n");
}



void test_h_wy_transform(int m, int n, int r) {
    // Initialize test matrix A input on Host
    // TASK16 Alice: iterate over many matrix sizes
    printf("Dimensions of A: %dx%d\n", m, n);

    float *h_A_in = h_generate_random_matrix(m, n);

    float* h_A_out = (float*)malloc((m + 1) * n * sizeof(float)); // extra row (m+1) gives room for storing householder vectors in lower triangular portion of A
    float* h_R = (float*)malloc(m * n * sizeof(float));
    float* h_Q_out = NULL; // pointer to Q is returned by h_wy_transform

    memset(h_A_out, 0, (m + 1) * n * sizeof(float));

    h_householder_qr((float*)h_A_in, m, n, 0, n);

    h_wy_transform((float*)h_A_out, &h_Q_out, m, n, 0, n);

    h_strip_R_from_A(h_A_out, h_R, m, n);

    float backward_error = h_backward_error((float*)h_A_in, h_R, h_Q_out, m, n, 23);

    free(h_A_out);
    free(h_Q_out);
    free(h_R);
}

void test_dev_wy_compute_Im_sub_W_Yt(int W_Yt_dim, int panel_width, int current_column) {
    /*
    * Tests subroutine for WY representation on GPU, which computes matrix product W @ transpose(Y)
    */

    printf("\nTesting GPU SMEM (Im - W @ Yt) kernel %dx%d...\n", W_Yt_dim, panel_width);

    size_t W_size = W_Yt_dim * panel_width * sizeof(float);
    size_t Y_size = W_Yt_dim * panel_width * sizeof(float);
    size_t W_Yt_size = W_Yt_dim * W_Yt_dim * sizeof(float);

    float* W = (float*)malloc(W_size);
    float* Y = (float*)malloc(Y_size);
    float* dev_result_W_Yt = (float*)malloc(W_Yt_size);
    float* h_result_W_Yt = (float*)malloc(W_Yt_size);

    // initialize matrix A
    for (int i = 0; i < W_Yt_dim; i++) {
        for (int j = 0; j < panel_width; j++) {
            W[i * panel_width + j] = (float)i+1;
            Y[i * panel_width + j] = (float)i+1;
        }
    }

    memset(dev_result_W_Yt, 0.0, W_Yt_size);
    memset(h_result_W_Yt, 0.0, W_Yt_size);

    float* dev_W;
    float* dev_Y;
    float* dev_WYt;

    cudaMalloc(&dev_W, W_size);
    cudaMalloc(&dev_Y, Y_size);
    cudaMalloc(&dev_WYt, W_Yt_size);

    cudaMemcpy(dev_W, W, W_size, cudaMemcpyHostToDevice);
    cudaMemcpy(dev_Y, Y, Y_size, cudaMemcpyHostToDevice);
    cudaMemcpy(dev_WYt, dev_result_W_Yt, W_Yt_size, cudaMemcpyHostToDevice);

    // Configure grid
    dim3 gridDim((int)ceil((float)W_Yt_dim / TILE_WIDTH), (int)ceil((float)W_Yt_dim / TILE_WIDTH), 1);
    dim3 blockDim(TILE_WIDTH, TILE_WIDTH, 1);

    // Launch kernel
    dev_wy_compute_Im_sub_W_Yt << <gridDim, blockDim >> > (dev_WYt, dev_W, dev_Y, panel_width, current_column, W_Yt_dim);

    cudaDeviceSynchronize();

    cudaMemcpy(W, dev_W, W_size, cudaMemcpyDeviceToHost);
    cudaMemcpy(Y, dev_Y, Y_size, cudaMemcpyDeviceToHost);
    cudaMemcpy(dev_result_W_Yt, dev_WYt, W_Yt_size, cudaMemcpyDeviceToHost);

    // Run CPU version for comparison
    for (int row = 0; row < W_Yt_dim; row++) { // rows of W_Yt
        int row_offset = row * panel_width;
        for (int col = 0; col < W_Yt_dim; col++) { // cols of W_Yt
            int col_offset = col * panel_width;
            // compute each inner product
            float inner_product = 0;
            for (int idx = 0; idx < current_column; idx++) { // idx of columns of W
                inner_product += W[row_offset + idx] * Y[col_offset + idx];
            }
            if (row == col) { // Im is 1
                h_result_W_Yt[row * W_Yt_dim + col] = 1 - inner_product; // Im - WY^T
            }
            else { // Im is zero
                h_result_W_Yt[row * W_Yt_dim + col] = -inner_product;
            }
        }
    }

    // Compare GPU and CPU result
    bool pass = true;
    for (int row = 0; row < W_Yt_dim; row++) {
        for (int col = 0; col < W_Yt_dim; col++) {
            if (h_result_W_Yt[row * W_Yt_dim + col] != dev_result_W_Yt[row * W_Yt_dim + col]) {
                pass = false;
            }
        }
    }

    if (pass) {
        printf("Test passed.\n");
    }
    else {
        printf("Test failed.\n");
    }

    free(W);
    free(Y);
    free(dev_result_W_Yt);
    free(h_result_W_Yt);

    cudaFree(dev_W);
    cudaFree(dev_Y);
    cudaFree(dev_WYt);

}

void test_dev_wy_compute_z(int m, int n, int global_offset, int column_offset) {
    /*
    * Tests GPU kernel for WY representation, which computes matrix-vector product (Im - W @ Yt) @ w, where w is the
    * householder vector stored in the lower trapezoidal region of A
    */

    printf("\nTesting WY z computation...\n");
    printf("Dimensions of A (m, n): (%d, %d)\n", m, n);

    int W_Yt_dim = m - global_offset;

    size_t W_Yt_size = W_Yt_dim * W_Yt_dim * sizeof(float);
    size_t A_size = (m + 1) * n * sizeof(float);
    size_t w_size = W_Yt_dim * sizeof(float);

    float* dev_result_z = (float*)malloc(w_size);
    float* h_result_z = (float*)malloc(w_size);
    float* h_A_in = (float*)malloc(A_size);
    float* h_W_Yt = (float*)malloc(W_Yt_size);

    float* dev_A_in;
    float* dev_W_Yt;
    float* dev_z;

    cudaMalloc(&dev_A_in, A_size);
    cudaMalloc(&dev_W_Yt, W_Yt_size);
    cudaMalloc(&dev_z, w_size);

    // initialize matrix A
    for (int i = 0; i < m + 1; i++) {
        for (int j = 0; j < n; j++) {
            h_A_in[i * n + j] = (float)i + 1;
        }
    }

    // initialize W_Yt matrix
    for (int row = 0; row < W_Yt_dim; row++) {
        for (int col = 0; col < W_Yt_dim; col++) {
            h_W_Yt[row * W_Yt_dim + col] = (float)col+1;
        }
    }

    cudaMemcpy(dev_A_in, h_A_in, A_size, cudaMemcpyHostToDevice);
    cudaMemcpy(dev_W_Yt, h_W_Yt, W_Yt_size, cudaMemcpyHostToDevice);

    dim3 gridDim(1, (int)ceil((float)W_Yt_dim / VECTOR_OP_1D_BLOCK_WIDTH), 1);
    dim3 blockDim(1, VECTOR_OP_1D_BLOCK_WIDTH, 1);
    dev_wy_compute_z<<<gridDim, blockDim>>>(dev_z, dev_W_Yt, dev_A_in, m, n, global_offset, W_Yt_dim, column_offset);

    cudaDeviceSynchronize();

    cudaMemcpy(dev_result_z, dev_z, w_size, cudaMemcpyDeviceToHost);

    // Compute with CPU for comparison
    for (int row = 0; row < W_Yt_dim; row++) {
        float inner_product = 0;
        for (int col = column_offset; col < W_Yt_dim; col++) {
            inner_product += h_W_Yt[row * W_Yt_dim + col] * h_A_in[(global_offset + col + 1) * n + global_offset + column_offset];
        }
        h_result_z[row] = 2 * inner_product;
    }

    // Compare CPU and GPU result
    bool pass = true;
    for (int row = 0; row < W_Yt_dim; row++) {
        if (h_result_z[row] != dev_result_z[row]) {
            pass = false;
        }
    }

    if (pass) {
        printf("Test passed.\n");
    }
    else {
        printf("Test failed.\n");
    }

    free(dev_result_z);
    free(h_result_z);
    free(h_A_in);
    free(h_W_Yt);

    cudaFree(dev_A_in);
    cudaFree(dev_W_Yt);
    cudaFree(dev_z);
}

void test_dev_wy_transform(int m, int n, int panel_width, int global_offset) {
    /*
    * Test GPU wy transform against CPU version
    */
    printf("\nTesting GPU WY transform...\n");
    printf("Dimensions (m, n, panel_width, global_offset): (%d,%d,%d,%d)\n", m, n, panel_width, global_offset);

    size_t A_size = (m+1) * n * sizeof(float);
    size_t panel_Q_size = (m-global_offset) * (m-global_offset) * sizeof(float);

    float* h_A = (float*)malloc(A_size);
    float* h_result_panel_Q = (float*)malloc(panel_Q_size);
    float* h_dev_result_panel_Q = (float*)malloc(panel_Q_size);

    unsigned seed = time(0);
    srand(seed);
    // initialize matrix A
    for (int row = 0; row < m + 1; row++) {
        for (int col = 0; col < n; col++) {
            h_A[row * n + col] = ((float)rand() / (RAND_MAX));
        }
    }

    float* dev_A;
    float* dev_panel_Q;

    cudaMalloc(&dev_A, A_size);
    cudaMemcpy(dev_A, h_A, A_size, cudaMemcpyHostToDevice);

    dev_wy_transform(dev_A, &dev_panel_Q, m, n, global_offset, panel_width);

    cudaMemcpy(h_dev_result_panel_Q, dev_panel_Q, panel_Q_size, cudaMemcpyDeviceToHost);

    h_wy_transform(h_A, &h_result_panel_Q, m, n, global_offset, panel_width);


    bool pass = true;
    for (int row = 0; row < m-global_offset; row++) {
        for (int col = 0; col < m-global_offset; col++) {
            if (h_dev_result_panel_Q[row * (m-global_offset) + col] !=
                                    h_result_panel_Q[row * (m-global_offset) + col]) {
                pass = false;
            }
        }
    }

    if (pass) {
        printf("Test passed.\n");
    }
    else {
        printf("Test failed.\n");
    }

    free(h_A);
    free(h_result_panel_Q);
    free(h_dev_result_panel_Q);

    cudaFree(dev_A);
    cudaFree(dev_panel_Q);
}


void test_h_block_qr(int m, int n, int r, float* A_in) {
    /*
    * Test host version of block QR
    */

    printf("\nTesting sequential block QR...\n");
    printf("Dimensions of A (m, n, r): (%d,%d,%d)\n", m, n, r);

<<<<<<< HEAD
    float* A_in = h_generate_random_matrix<float>(m, n);
=======
    // float* A_in = h_generate_random_matrix(m, n);
>>>>>>> b303a728

    float* Q = (float*)malloc(m * m * sizeof(float));
    float* R = (float*)malloc(m * n * sizeof(float));
    float* A_out = (float*)malloc((m + 1) * n * sizeof(float));

    h_identity_mtx(Q, m, m);

    h_matrix_cpy((float*)A_in, A_out, m, n);

    auto start_time = std::chrono::high_resolution_clock::now();
    h_block_qr((float*)A_out, Q, m, n, r);
    auto end_time = std::chrono::high_resolution_clock::now();
    std::chrono::duration<float, std::milli> elapsed_time =
    end_time - start_time;
    float time_ms = elapsed_time.count();


    float flops_per_second = h_qr_flops_per_second(time_ms, m, n);

    h_strip_R_from_A((float*)A_out, R, m, n);

    int precision_bits = 23; // Bits contributing to precision for IEEE-754 FP32
    float backward_error = h_backward_error((float*)A_in, R, Q, m, n, precision_bits);
    float error2 = h_q_error(Q, m, precision_bits);
    float error3 = h_lower_trapezoid_error(R, m, n, precision_bits);

    // write results to log file
    h_write_results_to_log(m, n, time_ms, flops_per_second / 1E9, backward_error, "cpu_block");

    printf("Sequential block QR finished in %.2f ms...\n", time_ms);
    //printf("||A - QR||/||A|| = %e\n", backward_error);
    free(Q);
    free(R);
    free(A_out);
}

struct MatrixInfo {
    std::string filePath;
    int m;
    int n;
};
bool compareByRow(const MatrixInfo& item1, const MatrixInfo& item2) {
    return item1.m < item2.m;
}
std::vector<MatrixInfo> get_jacobians_test_matrixs() {
    std::string folderPath = "./jacobians";
    std::vector<MatrixInfo> list;
    for (int i = 100; i <= 22500; i += 100) {
        std::ostringstream oss;
        oss << "A_" << std::setfill('0') << std::setw(9) << i << ".txt";
        std::string filename = oss.str();
        std::string filePath = folderPath + "/" + filename;

        std::ifstream file(filePath);

        if (file.is_open()) {
            std::string line;
            std::getline(file, line);
            std::istringstream iss(line);
            int m, n;
            iss >> m >> n;
            MatrixInfo info;
            info.filePath = filePath;
            info.m = m;
            info.n = n;
            list.push_back(info);
            //read file conten if needed
            // while (std::getline(file, line)) {
            // }
            file.close();
        } else {
            std::cout << "can not open file:" << filePath << std::endl;
        }
    }
    std::sort(list.begin(), list.end(), compareByRow);
    std::vector<MatrixInfo> result;
<<<<<<< HEAD
    int matrixCount = 30;
    for (int i =0;i < list.size() && result.size() < matrixCount;i+= 2) {
=======
    int matrixCount = 10;
    for (int i =0;i < list.size() && result.size() < matrixCount;i+= 5) {
>>>>>>> b303a728
        result.push_back(list[i]);
    }
    return result;
}

struct QRProblemSize {
    // A = QR problem set dimensions
    int m; // height of matrix A
    int n; // width of matrix A
    int r; // block QR panel width
};

# define NUM_STATIC_QR_TESTS 24


void test_qr_by_random_matrix(QR_FUNC f) {
   QRProblemSize testDim[NUM_STATIC_QR_TESTS] = {
       {6, 4, 2},
       {6, 4, 1},
       {6, 4, 3},
       {12, 8, 4},
       {12, 8, 5},
       {12, 8, 6},
       {12, 8, 2},
       {12, 8, 8},
       {12, 8, 3},
       {24, 16, 8},
       {24, 16, 12},
       {60, 40, 8},
       {60, 40, 16},
       {80, 80, 16},
       {97, 90, 16},
       {100, 80, 16},
       {128, 80, 16},
       {129, 80, 16},
       {240, 160, 16},
       {600, 400, 16},
        {900, 900, 16},
        {1200, 1200, 16},
        {1500, 1500, 16},
        {1800, 1800, 32},
   };
    for (int i = 0; i < NUM_STATIC_QR_TESTS; i++) {
        float* A_in = h_generate_random_matrix<float>(testDim[i].m, testDim[i].n);
        f(testDim[i].m, testDim[i].n, testDim[i].r, A_in);
    }
}

void test_qr(QR_FUNC f) {
    std::vector<MatrixInfo> list = get_jacobians_test_matrixs();
    for (const auto& item : list) {
        int m;
        int n;
        float* A_in;
<<<<<<< HEAD
        read_euroc_jacobian(item.filePath, &m, &n, &A_in);
=======
         read_euroc_jacobian(item.filePath, &m, &n, &A_in);
>>>>>>> b303a728
        f(m, n, 16, A_in);
    }
}

void test_dev_block_qr(int m, int n, int r, float * A_in) {
    /*
    * Test GPU version of block QR
    */

    printf("\nTesting GPU block QR...\n");
    printf("Dimensions of A (m, n, r): (%d, %d, %d)\n", m, n, r);

    float* Q = (float*)malloc(m * m * sizeof(float));
    float* R = (float*)malloc(m * n * sizeof(float));
    float* A_out = (float*)malloc((m + 1) * n * sizeof(float));

    memset(A_out, 0.0, (m + 1) * n * sizeof(float));

    h_identity_mtx(Q, m, m);

    h_matrix_cpy((float*)A_in, A_out, m, n);

    auto start_time = std::chrono::high_resolution_clock::now(); // Time how long the QR function takes to execute
    //dev_block_qr((float*)A_out, Q1, m, n, r);
    dev_block_qr_wy(A_out, Q, m, n, r);
    auto end_time = std::chrono::high_resolution_clock::now();
    std::chrono::duration<float, std::milli> elapsed_time =
        end_time - start_time;
    float time_ms = elapsed_time.count();

    float flops = h_qr_flops_per_second(time_ms, m, n);

    h_strip_R_from_A((float*)A_out, R, m, n);

    int precision_bits = 23; // Bits contributing to precision for IEEE-754 FP32
    float backward_error = h_backward_error((float*)A_in, R, Q, m, n, precision_bits);
    float error2 = h_q_error(Q, m, precision_bits);
    float error3 = h_lower_trapezoid_error(R, m, n, precision_bits);

    // write results to log file
    h_write_results_to_log(m, n, time_ms, flops / 1E9, backward_error * 1E8, "gpu_block");

    printf("GPU block QR finished...\n");
    printf("Averaged %.2f GFLOPs\n", flops / 1E9);
    printf("GPU Block QR finished in %.2f ms...\n", time_ms);

    free(Q);
    free(R);
    free(A_out);
    free(A_in);
}

<<<<<<< HEAD

void test_dev_mixed_precision_block_qr(int m, int n, int r, float* A_in) {
=======
void test_dev_block_qr(int m, int n, int r, float * A_in) {
>>>>>>> b303a728
    /*
    * Test GPU version of block QR, with mixed-precision trailing matrix update
    */

    printf("\nTesting GPU mixed-precision block QR...\n");
    printf("Dimensions of A (m, n, r): (%d, %d, %d)\n", m, n, r);

<<<<<<< HEAD
    float* Q = (float*)malloc(m * m * sizeof(float));
=======

    float* Q1 = (float*)malloc(m * m * sizeof(float));
    float* Q2 = (float*)malloc(m * m * sizeof(float));
>>>>>>> b303a728
    float* R = (float*)malloc(m * n * sizeof(float));
    float* A_out = (float*)malloc((m + 1) * n * sizeof(float));

    memset(A_out, 0.0, (m + 1) * n * sizeof(float));

    h_identity_mtx(Q, m, m);

<<<<<<< HEAD
    h_matrix_cpy((float*)A_in, A_out, m, n);

    auto start_time = std::chrono::high_resolution_clock::now(); // Time how long the QR function takes to execute
    //dev_block_qr((float*)A_out, Q1, m, n, r);
    dev_mixed_precision_block_qr(A_out, Q, m, n, r);
    auto end_time = std::chrono::high_resolution_clock::now();
    std::chrono::duration<float, std::milli> elapsed_time =
        end_time - start_time;
    float time_ms = elapsed_time.count();
=======
>>>>>>> b303a728

    auto start_time = std::chrono::high_resolution_clock::now();
    dev_block_qr((float*)A_out2, Q2, m, n, r);
    auto end_time = std::chrono::high_resolution_clock::now();
    std::chrono::duration<float, std::milli> elapsed_time =
    end_time - start_time;
    float time_ms = elapsed_time.count();
        
    float flops = h_qr_flops_per_second(time_ms, m, n);

    h_strip_R_from_A((float*)A_out, R, m, n);

    int precision_bits = 11; // Bits contributing to precision for IEEE-754 FP32
    float backward_error = h_backward_error((float*)A_in, R, Q, m, n, precision_bits);
    float error2 = h_q_error(Q, m, precision_bits);
    float error3 = h_lower_trapezoid_error(R, m, n, precision_bits);

    // write results to log file
<<<<<<< HEAD
    h_write_results_to_log(m, n, time_ms, flops / 1E9, backward_error * 1E8, "gpu_block");
=======
    h_write_results_to_log(m, n, time_ms, flops / 1E9, backward_error, "gpu_block");
>>>>>>> b303a728

    printf("Mixed-precision GPU block QR finished...\n");
    printf("Averaged %.2f GFLOPs\n", flops / 1E9);
    printf("Mixed-precision GPU Block QR finished in %.2f ms...\n", time_ms);

    free(Q);
    free(R);
    free(A_out);
    free(A_in);
}

void test_iterator_dev_wy_funcs() {
    for (int rows = 10; rows < 1000; rows *= 2) {
        for (int panel_width = 2; panel_width < 16; panel_width *= 2) {
            for (int current_column = 1; current_column < panel_width; current_column *= 2) {
                test_dev_wy_compute_Im_sub_W_Yt(rows, panel_width, current_column);
            }
        }
    }

    for (int m = 10; m < 1000; m *= 2) {
        for (int n = 2; n < 16; n *= 2) {
            test_dev_wy_compute_z(m, n, n / 2, 0);
        }
    }

    for (int m = 40; m < 2000; m *= 2) {
        for (int n = m / 4; n < m; n *= 2) {
            for (int global_offset = n / 4; global_offset < n; global_offset *= 2) {
                int panel_width;
                if (n - global_offset < 16) {
                    panel_width = n - global_offset;
                }
                else if (m < 500) {
                    panel_width = 16;
                }
                else {
                    panel_width = 8;
                }
                test_dev_wy_transform(m, n, panel_width, global_offset);
            }
        }
    }
}

void test_iterator_template_tensorcore_mmult_tiled() {
    for (int m = 20; m < 2000; m *= 2) {
        for (int n = m / 4; n < m; n *= 2) {
            for (int k = n / 4; k < n; k *= 2) {
                printf("\nType <__half, __half, float>");
                test_template_tensorcore_mmult_tiled<__half, __half, float>(m, n, k);
                printf("\nType <__half, __half, __half>");
                test_template_tensorcore_mmult_tiled<__half, __half, __half>(m, n, k);
                printf("\nType <unsigned char, unsigned char, int>");
                test_template_tensorcore_mmult_tiled<unsigned char, unsigned char, int>(m, n, k);
                printf("\nType <signed char, signed char, int>");
                test_template_tensorcore_mmult_tiled<signed char, signed char, int>(m, n, k);
            }
        }
    }
}

int main() {
<<<<<<< HEAD

    test_iterator_dev_wy_funcs();
    test_iterator_template_tensorcore_mmult_tiled();

    test_qr_by_random_matrix(test_h_householder_qr);
    test_qr_by_random_matrix(test_dev_block_qr);
    test_qr_by_random_matrix(test_dev_mixed_precision_block_qr);

    test_qr(test_h_householder_qr);
    test_qr(test_dev_block_qr);
    test_qr(test_dev_mixed_precision_block_qr);
=======
    // test_h_mmult();
    // test_h_mmult_transpose_A();
    // test_h_jhouseholder_qr();
    test_qr(test_dev_block_qr);
    test_qr(test_h_block_qr);
    // test_qr(test_h_householder_qr);
    // test_qr(test_dev_householder_qr);




    //test_mmult(test_dev_smem_mmult);
    //test_mmult_in_place();
    //test_mmult_in_place_transpose_a();
    //test_mmult(test_dev_smem_mmult_in_place);
>>>>>>> b303a728

    return 0;
}<|MERGE_RESOLUTION|>--- conflicted
+++ resolved
@@ -43,10 +43,6 @@
 #include <cstdlib>
 #include <vector>
 #include <chrono>
-<<<<<<< HEAD
-=======
-#include <dirent.h>
->>>>>>> b303a728
 #include <iomanip>
 #include <sstream>
 #include <algorithm>
@@ -55,15 +51,6 @@
 #include "mmult.cuh"
 
 typedef void QR_FUNC(int, int, int, float*);
-
-<<<<<<< HEAD
-=======
-#define TOP_LEFT 1
-#define BOTTOM_RIGHT 0
-
-typedef void QR_FUNC(int, int, int, float*);
-typedef void MMULT_FUNC(int, int, int);
->>>>>>> b303a728
 
 void h_write_results_to_log(int height, int width, float time_ms, float flops_per_second, float backward_error, std::string file_name = "logFile") {
     //write arguments to log file
@@ -92,93 +79,6 @@
     logFile.close();
 }
 
-<<<<<<< HEAD
-=======
-void h_identity_mtx(float* I, int m, int n) {
-    for (int row = 0; row < m; row++) {
-        for (int col = 0; col < n; col++) {
-            if (row == col) {
-                I[row * n + col] = 1;
-            }
-            else {
-                I[row * n + col] = 0;
-            }
-        }
-    }
-}
-
-void h_mmult(float* A, float* B, float* C, int m, int n, int k) {
-    /*
-    * A - mxk
-    * B - kxn
-    * C - mxn
-    *
-    * C = AB
-    */
-
-    for (int row = 0; row < m; row++) {
-        for (int col = 0; col < n; col++) {
-            float inner_product = 0;
-            for (int inner_idx = 0; inner_idx < k; inner_idx++) {
-                inner_product += A[row * k + inner_idx] * B[(inner_idx)*n + col];
-            }
-            C[row * n + col] = inner_product;
-        }
-    }
-}
-
-void h_mmult_transpose_A(float* A, float* B, float* C, int m) {
-    for (int row = 0; row < m; row++) {
-        for (int col = 0; col < m; col++) {
-            float inner_product = 0;
-            for (int inner_idx = 0; inner_idx < m; inner_idx++) {
-                inner_product += A[(inner_idx)* m + row] * B[(inner_idx)*m + col];
-            }
-            C[row * m + col] = inner_product;
-        }
-    }
-}
-
-void h_matrix_subtract(float* A, float* B, float* C, int m, int n) {
-    /*
-    * Dimensions all match, element-wise subtraction
-    *
-    * C = A - B
-    */
-
-    for (int row = 0; row < m; row++) {
-        for (int col = 0; col < n; col++) {
-            C[row * n + col] = A[row * n + col] - B[row * n + col];
-        }
-    }
-}
-
-double h_matrix_norm(float* A, int m, int n) {
-    /*
-    * A shape: mxn
-    *
-    * norm = ||A||
-    */
-
-    float norm = 0;
-    double squared_sum = 0;
-    for (int row = 0; row < m; row++) {
-        for (int col = 0; col < n; col++) {
-            squared_sum += A[row * n + col] * A[row * n + col];
-        }
-    }
-    return sqrtf(squared_sum);
-}
-
-void h_matrix_cpy(float* A, float* B, int m, int n) {
-    for (int row = 0; row < m; row++) {
-        for (int col = 0; col < n; col++) {
-            B[row * n + col] = A[row * n + col];
-        }
-    }
-}
-
->>>>>>> b303a728
 void h_strip_R_from_A(float* A, float* R, int m, int n) {
     /*
     * Removes householder vectors from lower triangular section of A
@@ -829,11 +729,6 @@
 }
 
 
-
-<<<<<<< HEAD
-
-=======
->>>>>>> b303a728
 void read_euroc_jacobian(std::string filename, int* rows, int* cols, float** matrix) {
     /*
     * Reads text file containing jacobian matrices from the Euroc dataset, and returns pointer to matrix
@@ -1098,7 +993,6 @@
     * GPU code to compute QR decomposition with Block QR algorithm
     */
 
-<<<<<<< HEAD
     // Pointers to device data
     float* dev_A;
     float* dev_Q;
@@ -1109,12 +1003,7 @@
     // Data sizes
     size_t size_A = (m + 1) * n * sizeof(float);
     size_t size_Q = (m * m * sizeof(float));
-=======
-void test_dev_householder_qr(int m, int n, int r, float * h_A_in) {
-    printf("\nTesting GPU householder QR...\n");
-    printf("Dimensions of A: %dx%d\n", m, n);
-
->>>>>>> b303a728
+
 
     // Allocate memory on device
     cudaMalloc(&dev_A, size_A);
@@ -1462,55 +1351,8 @@
 
 
 
-<<<<<<< HEAD
+
 void test_h_householder_qr(int m, int n, int r, float* A_in) {
-=======
-void test_h_mmult() {
-    float A[3][3] = {
-        {1, 2, 3},
-        {1, 2, 3},
-        {1, 2, 3}
-    };
-
-    int m = 3;
-    int n = 3;
-    int k = 3;
-
-    float* C = (float*)malloc(m * n * sizeof(float));
-
-    h_mmult((float*)A, (float*)A, C, m, n, k);
-}
-
-void test_h_mmult_transpose_A() {
-    float A[3][3] = {
-    {1, 2, 3},
-    {1, 2, 3},
-    {1, 2, 3}
-    };
-
-    float expected_result[3][3] = {
-        {3, 6, 9},
-        {6, 12, 18},
-        {9, 18, 27}
-    };
-
-    int m = 3;
-    int n = 3;
-    int k = 3;
-
-    float* C = (float*)malloc(m * n * sizeof(float));
-
-    h_mmult_transpose_A((float*)A, (float*)A, C, m);
-
-    for (int row = 0; row < m; row++) {
-        for (int col = 0; col < n; col++) {
-            assert((C[row * n + col] - ((float*)expected_result)[row * n + col]) < 1E-8);
-        }
-    }
-}
-
-void test_h_householder_qr(int m, int n, int r, float* A_in ) {
->>>>>>> b303a728
     /*
     * Test host version of householder QR
     */
@@ -1520,10 +1362,7 @@
 
     printf("Dimensions of A: %dx%d\n", m, n);
 
-<<<<<<< HEAD
-
-=======
->>>>>>> b303a728
+
     int global_offset = 0;
 
     float* Q;
@@ -1535,21 +1374,11 @@
     h_matrix_cpy((float*)A_in, A_out, m, n);
 
 
-<<<<<<< HEAD
+
     //h_block_qr((float*)A, Q, m, n, r);
     auto start_time = std::chrono::high_resolution_clock::now();
     h_householder_qr(A_out, m, n, 0, n);
-=======
-    auto start_time = std::chrono::high_resolution_clock::now();
-    h_householder_qr(A_out, m, n, 0, n);
-    auto end_time = std::chrono::high_resolution_clock::now();
-    std::chrono::duration<float, std::milli> elapsed_time =
-    end_time - start_time;
-    float time_ms = elapsed_time.count();
-
-    float flops = h_qr_flops_per_second(time_ms, m, n);
-
->>>>>>> b303a728
+
     h_q_backward_accumulation(A_out, &Q, m, n);
     auto end_time = std::chrono::high_resolution_clock::now();
     std::chrono::duration<float, std::milli> elapsed_time =
@@ -1568,12 +1397,8 @@
     printf("Averaged %.2f GFLOPs\n", flops / 1E9);
     printf("Sequential householder finished in %.2f ms\n", time_ms);
 
-<<<<<<< HEAD
+
     h_write_results_to_log(m, n, time_ms, flops / 1E9, backward_error * 1e8, "cpu_householder");
-=======
-    h_write_results_to_log(m, n, time_ms, flops / 1E9, backward_error, "cpu_householder");
->>>>>>> b303a728
-
 
     // write results to log file
     free(Q);
@@ -1965,11 +1790,7 @@
     printf("\nTesting sequential block QR...\n");
     printf("Dimensions of A (m, n, r): (%d,%d,%d)\n", m, n, r);
 
-<<<<<<< HEAD
     float* A_in = h_generate_random_matrix<float>(m, n);
-=======
-    // float* A_in = h_generate_random_matrix(m, n);
->>>>>>> b303a728
 
     float* Q = (float*)malloc(m * m * sizeof(float));
     float* R = (float*)malloc(m * n * sizeof(float));
@@ -2046,13 +1867,9 @@
     }
     std::sort(list.begin(), list.end(), compareByRow);
     std::vector<MatrixInfo> result;
-<<<<<<< HEAD
     int matrixCount = 30;
     for (int i =0;i < list.size() && result.size() < matrixCount;i+= 2) {
-=======
-    int matrixCount = 10;
-    for (int i =0;i < list.size() && result.size() < matrixCount;i+= 5) {
->>>>>>> b303a728
+
         result.push_back(list[i]);
     }
     return result;
@@ -2107,11 +1924,8 @@
         int m;
         int n;
         float* A_in;
-<<<<<<< HEAD
         read_euroc_jacobian(item.filePath, &m, &n, &A_in);
-=======
-         read_euroc_jacobian(item.filePath, &m, &n, &A_in);
->>>>>>> b303a728
+
         f(m, n, 16, A_in);
     }
 }
@@ -2164,12 +1978,8 @@
     free(A_in);
 }
 
-<<<<<<< HEAD
-
 void test_dev_mixed_precision_block_qr(int m, int n, int r, float* A_in) {
-=======
-void test_dev_block_qr(int m, int n, int r, float * A_in) {
->>>>>>> b303a728
+
     /*
     * Test GPU version of block QR, with mixed-precision trailing matrix update
     */
@@ -2177,13 +1987,9 @@
     printf("\nTesting GPU mixed-precision block QR...\n");
     printf("Dimensions of A (m, n, r): (%d, %d, %d)\n", m, n, r);
 
-<<<<<<< HEAD
+
     float* Q = (float*)malloc(m * m * sizeof(float));
-=======
-
-    float* Q1 = (float*)malloc(m * m * sizeof(float));
-    float* Q2 = (float*)malloc(m * m * sizeof(float));
->>>>>>> b303a728
+
     float* R = (float*)malloc(m * n * sizeof(float));
     float* A_out = (float*)malloc((m + 1) * n * sizeof(float));
 
@@ -2191,7 +1997,6 @@
 
     h_identity_mtx(Q, m, m);
 
-<<<<<<< HEAD
     h_matrix_cpy((float*)A_in, A_out, m, n);
 
     auto start_time = std::chrono::high_resolution_clock::now(); // Time how long the QR function takes to execute
@@ -2201,8 +2006,7 @@
     std::chrono::duration<float, std::milli> elapsed_time =
         end_time - start_time;
     float time_ms = elapsed_time.count();
-=======
->>>>>>> b303a728
+
 
     auto start_time = std::chrono::high_resolution_clock::now();
     dev_block_qr((float*)A_out2, Q2, m, n, r);
@@ -2221,11 +2025,8 @@
     float error3 = h_lower_trapezoid_error(R, m, n, precision_bits);
 
     // write results to log file
-<<<<<<< HEAD
+
     h_write_results_to_log(m, n, time_ms, flops / 1E9, backward_error * 1E8, "gpu_block");
-=======
-    h_write_results_to_log(m, n, time_ms, flops / 1E9, backward_error, "gpu_block");
->>>>>>> b303a728
 
     printf("Mixed-precision GPU block QR finished...\n");
     printf("Averaged %.2f GFLOPs\n", flops / 1E9);
@@ -2289,7 +2090,6 @@
 }
 
 int main() {
-<<<<<<< HEAD
 
     test_iterator_dev_wy_funcs();
     test_iterator_template_tensorcore_mmult_tiled();
@@ -2301,23 +2101,7 @@
     test_qr(test_h_householder_qr);
     test_qr(test_dev_block_qr);
     test_qr(test_dev_mixed_precision_block_qr);
-=======
-    // test_h_mmult();
-    // test_h_mmult_transpose_A();
-    // test_h_jhouseholder_qr();
-    test_qr(test_dev_block_qr);
-    test_qr(test_h_block_qr);
-    // test_qr(test_h_householder_qr);
-    // test_qr(test_dev_householder_qr);
-
-
-
-
-    //test_mmult(test_dev_smem_mmult);
-    //test_mmult_in_place();
-    //test_mmult_in_place_transpose_a();
-    //test_mmult(test_dev_smem_mmult_in_place);
->>>>>>> b303a728
+
 
     return 0;
 }