--- conflicted
+++ resolved
@@ -77,21 +77,13 @@
     <CudaCompile>
       <TargetMachinePlatform>64</TargetMachinePlatform>
       <CodeGeneration>compute_86,sm_86</CodeGeneration>
-<<<<<<< HEAD
-=======
-      <Include>C:\Users\jaido\source\MixedPrecisionBlockQR\Cuda\QR\QR</Include>
->>>>>>> b303a728
     </CudaCompile>
   </ItemDefinitionGroup>
   <ItemGroup>
     <CudaCompile Include="..\..\qr.cu" />
   </ItemGroup>
   <ItemGroup>
-<<<<<<< HEAD
     <ClInclude Include="..\..\mmult.cuh" />
-=======
-    <ClInclude Include="mmult.h" />
->>>>>>> b303a728
   </ItemGroup>
   <Import Project="$(VCTargetsPath)\Microsoft.Cpp.targets" />
   <ImportGroup Label="ExtensionTargets">
